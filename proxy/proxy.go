--- conflicted
+++ resolved
@@ -5,17 +5,11 @@
 	"crypto/tls"
 	"errors"
 	"fmt"
-<<<<<<< HEAD
 	"go.temporal.io/sdk/converter"
-=======
-	"net"
->>>>>>> 53843a6b
 	"os"
 	"sync"
 	"temporal-sa/temporal-cloud-proxy/codec"
 	"temporal-sa/temporal-cloud-proxy/crypto"
-
-	"go.temporal.io/sdk/converter"
 
 	"github.com/aws/aws-sdk-go/aws"
 	"github.com/aws/aws-sdk-go/aws/session"
@@ -65,17 +59,7 @@
 
 // AddConnInput contains parameters for adding a new connection
 type AddConnInput struct {
-<<<<<<< HEAD
-	ProxyId         string
-	Target          string
-	TLSCertPath     string
-	TLSKeyPath      string
-	EncryptionKeyID string
-	Namespace       string
-	AuthManager     *auth.AuthManager
-	AuthType        string
-=======
-	Source              string
+	ProxyId             string
 	Target              string
 	TLSCertPath         string
 	TLSKeyPath          string
@@ -85,7 +69,6 @@
 	AuthType            string
 	MetricsHandler      metrics.MetricsHandler
 	CryptoCachingConfig *crypto.CachingConfig
->>>>>>> 53843a6b
 }
 
 // AddConn adds a new connection to the proxy
